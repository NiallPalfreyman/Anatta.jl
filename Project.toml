name = "Anatta"
uuid = "6ea38b10-3220-4105-9032-02c82e619cdd"
authors = ["Niall Palfreyman"]
version = "0.0.1"

[deps]
Agents = "46ada45e-f475-11e8-01d0-f70cc89e6671"
CSV = "336ed68f-0bac-5ca0-87d4-7b16caf5d00b"
CairoMakie = "13f3f980-e62b-5c42-98c6-ff1f3baf88f0"
DataFrames = "a93c6f00-e57d-5684-b7b6-d8193f3e46c0"
GLMakie = "e9467ef8-e4e7-5192-8a1a-b1aee30e663a"
InteractiveDynamics = "ec714cd0-5f51-11eb-0b6e-452e7367ff84"
LinearAlgebra = "37e2e46d-f89d-539d-b4ee-838fcccc9c8e"
Makie = "ee78f7c6-11fb-53f2-987a-cfe4a2b5a57a"
Observables = "510215fc-4207-5dde-b226-833fc4488ee2"
Pluto = "c3e4b0f8-55cb-11ea-2926-15256bba5781"
Random = "9a3f8284-a2c9-5f02-9a11-845980a1fd5c"
Statistics = "10745b16-79ce-11e8-11f9-7d13ad32a3b2"

[compat]
Agents = "5.2.0"
CSV = "0.10"
CairoMakie = "0.6.6, 0.10"
DataFrames = "1.3.0"
<<<<<<< HEAD
GLMakie = "0.4.7"
InteractiveDynamics = "0.21"
=======
GLMakie = "0.4.7, 0.8"
>>>>>>> 523ac2b6
Pluto = "0.19"
julia = "1.6.0"

[extras]
Test = "8dfed614-e22c-5e08-85e1-65c5234f0b40"

[targets]
test = ["Test"]<|MERGE_RESOLUTION|>--- conflicted
+++ resolved
@@ -22,12 +22,7 @@
 CSV = "0.10"
 CairoMakie = "0.6.6, 0.10"
 DataFrames = "1.3.0"
-<<<<<<< HEAD
-GLMakie = "0.4.7"
-InteractiveDynamics = "0.21"
-=======
 GLMakie = "0.4.7, 0.8"
->>>>>>> 523ac2b6
 Pluto = "0.19"
 julia = "1.6.0"
 

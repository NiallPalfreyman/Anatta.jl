--- conflicted
+++ resolved
@@ -20,13 +20,10 @@
 CSV = "0.10, 1"
 DataFrames = "1"
 DynamicalSystems = "1, 3"
-<<<<<<< HEAD
 GLMakie = "0.11, 1, 0.12"
 Makie = "0.22, 1, 0.23, 0.24"
-=======
 GLMakie = "0.11, 1, 0.12, 0.13"
 Makie = "0.22, 1, 0.23"
->>>>>>> b1717acb
 Observables = "0.5, 1"
 Statistics = "1"
 julia = "1.5"
